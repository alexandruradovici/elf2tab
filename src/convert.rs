--- conflicted
+++ resolved
@@ -180,19 +180,11 @@
     /// segment.
     ///
     /// This is necessary because the flash segment is not guaranteed
-<<<<<<< HEAD
-    /// to start at the same address as the start section.
-    fn find_start_in_segment<'a>(
-        input: &'a elf::File,
-        segment: &elf::types::ProgramHeader,
-    ) -> Option<&'a elf::Section> {
-=======
     /// to start at the same address as the first section.
     fn find_first_section_address_in_segment<'a>(
         input: &'a elf::File,
         segment: &elf::types::ProgramHeader,
     ) -> Option<u32> {
->>>>>>> e740ffa3
         let segment_start = segment.offset as u32;
         let segment_size = segment.filesz as u32;
         let segment_end = segment_start + segment_size;
@@ -233,15 +225,6 @@
                     if segment.vaddr == 0x80000000 || fixed_address_flash_pic {
                         fixed_address_flash_pic = true;
                     } else {
-<<<<<<< HEAD
-                        let start = find_start_in_segment(input, segment)
-                            .map(|section| section.shdr.addr as u32);
-                        fixed_address_flash = match (fixed_address_flash, start) {
-                            (Some(prev_addr), Some(start)) => {
-                                Some(cmp::min(prev_addr, start as u32))
-                            }
-                            (prev, start) => prev.or(start),
-=======
                         // We need to see if this segment represents the lowest
                         // address in flash that we are going to specify this
                         // app needs to be loaded at. To do this we compare this
@@ -267,7 +250,6 @@
                                 // We can't use this segment, so skip.
                                 prev_addr
                             }
->>>>>>> e740ffa3
                         };
                     }
                 }
