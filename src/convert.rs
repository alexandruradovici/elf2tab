--- conflicted
+++ resolved
@@ -6,9 +6,6 @@
 use std::cmp;
 use std::io::{Read, Seek, SeekFrom, Write};
 use std::mem;
-<<<<<<< HEAD
-use std::{fs, io};
-=======
 use std::path::{Path, PathBuf};
 
 /// Helper function for reading RSA DER key files.
@@ -20,7 +17,6 @@
     file.read_to_end(&mut contents)?;
     Ok(contents)
 }
->>>>>>> e77b6a20
 
 /// Convert an ELF file to a TBF (Tock Binary Format) binary file.
 ///
@@ -36,12 +32,8 @@
 /// - Sections that are writeable flash regions include .wfr in their name.
 pub fn elf_to_tbf(
     input: &elf::File,
-<<<<<<< HEAD
     input_file: &mut fs::File,
-    output: &mut W,
-=======
     output: &mut Vec<u8>,
->>>>>>> e77b6a20
     package_name: Option<String>,
     verbose: bool,
     stack_len: Option<u32>,
